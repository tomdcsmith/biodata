--- conflicted
+++ resolved
@@ -6,11 +6,7 @@
     <parent>
         <groupId>org.opencb.biodata</groupId>
         <artifactId>biodata</artifactId>
-<<<<<<< HEAD
-        <version>0.3.0</version>
-=======
-        <version>0.4-SNAPSHOT</version>
->>>>>>> 57800a9a
+        <version>0.4.0</version>
         <relativePath>..</relativePath>
     </parent>
 
