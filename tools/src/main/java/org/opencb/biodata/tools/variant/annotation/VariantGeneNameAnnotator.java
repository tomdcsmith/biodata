--- conflicted
+++ resolved
@@ -1,21 +1,14 @@
 package org.opencb.biodata.tools.variant.annotation;
 
+import com.google.common.base.Joiner;
 import java.util.Arrays;
 import java.util.HashSet;
 import java.util.List;
+import java.util.Map;
 import java.util.Set;
-
-import com.google.common.base.Joiner;
-import java.util.Map;
-
 import org.opencb.biodata.models.variant.ArchivedVariantFile;
 import org.opencb.biodata.models.variant.Variant;
-<<<<<<< HEAD
-import org.opencb.biodata.models.variant.VariantSource;
 import org.opencb.biodata.models.variant.effect.ConsequenceType;
-=======
->>>>>>> 556ea7d7
-import org.opencb.biodata.models.variant.effect.VariantEffect;
 import org.opencb.biodata.tools.variant.EffectCalculator;
 
 /**
@@ -30,8 +23,8 @@
         this("GeneNames");
     }
 
-    public VariantGeneNameAnnotator(String ctTag) {
-        this.geneNameTag = ctTag;
+    public VariantGeneNameAnnotator(String geneNameTag) {
+        this.geneNameTag = geneNameTag;
     }
 
     @Override
@@ -52,32 +45,17 @@
 
     private void annotGeneName(Variant variant, ArchivedVariantFile file) {
         Set<String> geneNames = new HashSet<>();
-<<<<<<< HEAD
 
-        for (VariantEffect effect : batchEffect) {
-            if (variant.getChromosome().equals(effect.getChromosome())
-                    && variant.getStart() == effect.getStart()
-                    && variant.getReference().equals(effect.getReferenceAllele())) {
-
-                for (List<ConsequenceType> list : effect.getConsequenceTypes().values()) {
-                    for (ConsequenceType ct : list) {
-                        geneNames.add(ct.getGeneName());
-                    }
+        for (List<ConsequenceType> list : variant.getEffect().getConsequenceTypes().values()) {
+            for (ConsequenceType ct : list) {
+                if (!ct.getGeneName().isEmpty()) {
+                    geneNames.add(ct.getGeneName());
                 }
             }
-=======
-        for (VariantEffect effect : variant.getEffect()) {
-            if (!effect.getGeneName().isEmpty())
-                geneNames.add(effect.getGeneName());
->>>>>>> 556ea7d7
         }
 
         if (geneNames.size() > 0) {
-<<<<<<< HEAD
-            file.addAttribute("GeneNames", geneNamesAll);
-=======
             file.addAttribute(this.geneNameTag, Joiner.on(",").join(geneNames));
->>>>>>> 556ea7d7
         }
 
     }
