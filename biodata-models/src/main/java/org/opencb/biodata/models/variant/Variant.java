--- conflicted
+++ resolved
@@ -10,9 +10,9 @@
  * @author Alejandro Aleman Ramos &lt;aaleman@cipf.es&gt;
  */
 public class Variant {
-
+    
     public static final int SV_THRESHOLD = 50;
-
+    
     /**
      * Type of variation, which depends mostly on its length.
      * <ul>
@@ -23,42 +23,42 @@
      *  <li>Copy-number variations alter the number of copies of a region</li>
      * </ul>
      */
-    public enum VariantType { SNV, MNV, INDEL, SV, CNV }
-
+    public enum VariantType { SNV, MNV, INDEL, SV, CNV };
+    
     /**
      * Type of variation: single nucleotide, indel or structural variation.
      */
     private VariantType type;
-
+    
     /**
      * Chromosome where the genomic variation occurred.
      */
     private String chromosome;
-
+    
     /**
      * Position where the genomic variation starts.
      * <ul>
-     * <li>SNVs have the same start and end position</li>
-     * <li>Insertions start in the last present position: if the first nucleotide
+     *  <li>SNVs have the same start and end position</li>
+     *  <li>Insertions start in the last present position: if the first nucleotide 
      * is inserted in position 6, the start is position 5</li>
-     * <li>Deletions start in the first previously present position: if the first
+     *  <li>Deletions start in the first previously present position: if the first 
      * deleted nucleotide is in position 6, the start is position 6</li>
      * </ul>
      */
     private int start;
-
+    
     /**
      * Position where the genomic variation ends.
      * <ul>
      *  <li>SNVs have the same start and end positions</li>
-     *  <li>Insertions end in the first present position: if the last nucleotide
+     *  <li>Insertions end in the first present position: if the last nucleotide 
      * is inserted in position 9, the end is position 10</li>
-     *  <li>Deletions ends in the last previously present position: if the last
+     *  <li>Deletions ends in the last previously present position: if the last 
      * deleted nucleotide is in position 9, the end is position 9</li>
      * </ul>
      */
     private int end;
-
+    
     /**
      * Length of the genomic variation, which depends on the variation type.
      * <ul>
@@ -67,85 +67,73 @@
      * </ul>
      */
     private int length;
-
+    
     /**
      * Reference allele.
      */
     private String reference;
-
+    
     /**
      * Alternate allele.
      */
     private String alternate;
-
+    
     /**
      * Unique identifier most commonly used for this genomic variation.
      */
     private String id;
-
+    
     /**
      * Unique identifier following the HGVS nomenclature.
      */
     private Map<String, Set<String>> hgvs;
-
-    /**
-     * Information specific to each file the variant was read from, such as
+    
+    /**
+     * Information specific to each file the variant was read from, such as 
      * samples or statistics.
      */
-<<<<<<< HEAD
-    private Map<String, ArchivedVariantFile> files;
-
-=======
     private Map<String, VariantSourceEntry> sourceEntries;
     
->>>>>>> e92dab01
 //    /**
 //     * Statistics of the genomic variation, such as its alleles/genotypes count 
 //     * or its minimum allele frequency.
 //     */
 //    private VariantStats stats;
-
+    
     /**
      * Annotations of the genomic variation.
      */
     private VariantAnnotation annotation;
 
-
+    
     Variant() {
         this.chromosome = "";
         this.reference = "";
         this.alternate = "";
     }
-
+    
     public Variant(String chromosome, int start, int end, String reference, String alternate) {
-
-
         if (start > end && !(reference.equals("-"))) {
             throw new IllegalArgumentException("End position must be greater than the start position");
         }
-
+        
         this.setChromosome(chromosome);
         this.setStart(start);
         this.setEnd(end);
         this.reference = (reference != null) ? reference : "";
         this.alternate = (alternate != null) ? alternate : "";
-
+        
         this.length = Math.max(this.reference.length(), this.alternate.length());
         this.resetType();
-
+        
         this.hgvs = new HashMap<>();
         if (this.type == VariantType.SNV) { // Generate HGVS code only for SNVs
             Set<String> hgvsCodes = new HashSet<>();
             hgvsCodes.add(chromosome + ":g." + start + reference + ">" + alternate);
             this.hgvs.put("genomic", hgvsCodes);
         }
-<<<<<<< HEAD
-
-        this.files = new HashMap<>();
-=======
         
         this.sourceEntries = new HashMap<>();
->>>>>>> e92dab01
         this.annotation = new VariantAnnotation(this.chromosome, this.start, this.end, this.reference);
     }
 
@@ -156,7 +144,7 @@
     public void setType(VariantType type) {
         this.type = type;
     }
-
+    
     private void resetType() {
         if (this.reference.length() == this.alternate.length()) {
             if (this.length > 1) {
@@ -177,7 +165,7 @@
             this.type = VariantType.SV;
         }
     }
-
+    
     public String getChromosome() {
         return chromosome;
     }
@@ -255,11 +243,11 @@
 //            }
 //        }
 //    }
-
+    
     public Map<String, Set<String>> getHgvs() {
         return hgvs;
     }
-
+    
     public Set<String> getHgvs(String type) {
         return hgvs.get(type);
     }
@@ -275,31 +263,19 @@
     public Map<String, VariantSourceEntry> getSourceEntries() {
         return sourceEntries;
     }
-<<<<<<< HEAD
-
-    public ArchivedVariantFile getFile(String fileId, String studyId) {
-        return files.get(composeId(studyId, fileId));
-=======
     
     public VariantSourceEntry getSourceEntry(String fileId, String studyId) {
         return sourceEntries.get(composeId(studyId, fileId));
->>>>>>> e92dab01
     }
 
     public void setSourceEntries(Map<String, VariantSourceEntry> sourceEntries) {
         this.sourceEntries = sourceEntries;
     }
-<<<<<<< HEAD
-
-    public void addFile(ArchivedVariantFile file) {
-        this.files.put(composeId(file.getStudyId(), file.getFileId()), file);
-=======
     
     public void addSourceEntry(VariantSourceEntry sourceEntry) {
         this.sourceEntries.put(composeId(sourceEntry.getStudyId(), sourceEntry.getFileId()), sourceEntry);
->>>>>>> e92dab01
-    }
-
+    }
+    
     public VariantStats getStats(String studyId, String fileId) {
         VariantSourceEntry file = sourceEntries.get(composeId(studyId, fileId));
         if (file == null) {
@@ -307,11 +283,11 @@
         }
         return file.getStats();
     }
-
+        
 //    public void setStats(VariantStats stats) {
 //        this.stats = stats;
 //    }
-
+    
     public VariantAnnotation getAnnotation() {
         return annotation;
     }
@@ -319,11 +295,11 @@
     public void setAnnotation(VariantAnnotation annotation) {
         this.annotation = annotation;
     }
-
+    
     public void addEffect(String allele, VariantEffect ct) {
         annotation.addEffect(allele, ct);
     }
-
+    
     public Iterable<String> getSampleNames(String studyId, String fileId) {
         VariantSourceEntry file = sourceEntries.get(composeId(studyId, fileId));
         if (file == null) {
@@ -333,24 +309,24 @@
     }
 
     public void transformToEnsemblFormat() {
-        if (this.type == VariantType.INDEL || this.type == VariantType.SV || this.length > 1) {
-            if (this.reference.charAt(0) == this.alternate.charAt(0)) {
-                this.reference = this.reference.substring(1);
-                this.alternate = this.alternate.substring(1);
-                this.start++;
-                if (this.reference.length() < this.alternate.length()) {
-                    this.end--;
+        if (type == VariantType.INDEL || type == VariantType.SV || length > 1) {
+            if (reference.charAt(0) == alternate.charAt(0)) {
+                reference = reference.substring(1);
+                alternate = alternate.substring(1);
+                start++;
+                if (reference.length() < alternate.length()) {
+                    end--;
                 }
 
 
-                if (this.reference.equals("")) {
-                    this.reference = "-";
+                if (reference.equals("")) {
+                    reference = "-";
                 }
-                if (this.alternate.equals("")) {
-                    this.alternate = "-";
+                if (alternate.equals("")) {
+                    alternate = "-";
                 }
 
-                this.length = Math.max(this.reference.length(), this.alternate.length());
+                length = Math.max(reference.length(), alternate.length());
 
             }
         }
@@ -360,7 +336,7 @@
     public String toString() {
         return "Variant{" +
                 "chromosome='" + chromosome + '\'' +
-                ", position=" + start + "-" + end +
+                ", position=" + start + "-" + end + 
                 ", reference='" + reference + '\'' +
                 ", alternate='" + alternate + '\'' +
                 ", id='" + id + '\'' +
@@ -413,6 +389,5 @@
     private String composeId(String studyId, String fileId) {
         return studyId + "_" + fileId;
     }
-
-
+    
 }