<?xml version="1.0"?>
<!--
  ~ Copyright 2015 OpenCB
  ~
  ~ Licensed under the Apache License, Version 2.0 (the "License");
  ~ you may not use this file except in compliance with the License.
  ~ You may obtain a copy of the License at
  ~
  ~     http://www.apache.org/licenses/LICENSE-2.0
  ~
  ~ Unless required by applicable law or agreed to in writing, software
  ~ distributed under the License is distributed on an "AS IS" BASIS,
  ~ WITHOUT WARRANTIES OR CONDITIONS OF ANY KIND, either express or implied.
  ~ See the License for the specific language governing permissions and
  ~ limitations under the License.
  -->

<project xsi:schemaLocation="http://maven.apache.org/POM/4.0.0 http://maven.apache.org/xsd/maven-4.0.0.xsd" xmlns="http://maven.apache.org/POM/4.0.0"
         xmlns:xsi="http://www.w3.org/2001/XMLSchema-instance">
    <modelVersion>4.0.0</modelVersion>

    <parent>
        <groupId>org.opencb.biodata</groupId>
        <artifactId>biodata</artifactId>
        <version>0.5-SNAPSHOT</version>
        <relativePath>..</relativePath>
    </parent>

    <groupId>org.opencb.biodata</groupId>
    <artifactId>biodata-models</artifactId>
    <version>${biodata.version}</version>

    <name>models</name>
    <url>http://maven.apache.org</url>

    <dependencies>
        <dependency>
            <groupId>org.opencb.commons</groupId>
            <artifactId>commons-lib</artifactId>
        </dependency>
        <dependency>
            <groupId>org.apache.commons</groupId>
            <artifactId>commons-lang3</artifactId>
        </dependency>
        <dependency>
            <groupId>com.google.protobuf</groupId>
            <artifactId>protobuf-java</artifactId>
        </dependency>
        <dependency>
            <groupId>org.slf4j</groupId>
            <artifactId>slf4j-api</artifactId>
        </dependency>
        <dependency>
            <groupId>org.apache.avro</groupId>
            <artifactId>avro</artifactId>
            <version>1.7.7</version>
        </dependency>
<<<<<<< HEAD
        <dependency>
            <groupId>com.github.samtools</groupId>
            <artifactId>htsjdk</artifactId>
            <version>1.138</version>
        </dependency>
        <!--
=======
>>>>>>> 32213ff3
        <dependency>
            <groupId>junit</groupId>
            <artifactId>junit</artifactId>
        </dependency>
    </dependencies>
    <build>

        <plugins>

            <plugin>

                <groupId>org.apache.avro</groupId>

                <artifactId>avro-maven-plugin</artifactId>

                <version>1.7.7</version>

                <executions>

                    <execution>

                        <id>schemas</id>

                        <phase>generate-sources</phase>

                        <goals>

                            <goal>schema</goal>

                            <goal>protocol</goal>

                            <goal>idl-protocol</goal>

                        </goals>

                        <configuration>

                            <excludes>

                                <exclude>**/mapred/tether/**</exclude>

                            </excludes>
                            <sourceDirectory>${project.basedir}/src/main/avro/</sourceDirectory>
                            <outputDirectory>${project.basedir}/src/main/java/</outputDirectory>
                            <testSourceDirectory>${project.basedir}/src/test/avro/</testSourceDirectory>
                            <testOutputDirectory>${project.basedir}/src/test/java/</testOutputDirectory>

                        </configuration>

                    </execution>

                </executions>

            </plugin>

        </plugins>

        <pluginManagement>

            <plugins>

                <!--This plugin's configuration is used to store Eclipse m2e settings

                       only. It has no influence on the Maven build itself. -->

                <plugin>

                    <groupId>org.eclipse.m2e</groupId>

                    <artifactId>lifecycle-mapping</artifactId>

                    <version>1.0.0</version>

                    <configuration>

                        <lifecycleMappingMetadata>

                            <pluginExecutions>

                                <pluginExecution>

                                    <pluginExecutionFilter>

                                        <groupId>

                                            org.apache.avro

                                        </groupId>

                                        <artifactId>

                                            avro-maven-plugin

                                        </artifactId>

                                        <versionRange>

                                            [1.7.7,)

                                        </versionRange>

                                        <goals>

                                            <goal>protocol</goal>

                                            <goal>schema</goal>

                                        </goals>

                                    </pluginExecutionFilter>

                                    <action>

                                        <ignore></ignore>

                                    </action>

                                </pluginExecution>

                            </pluginExecutions>

                        </lifecycleMappingMetadata>

                    </configuration>

                </plugin>

            </plugins>

        </pluginManagement>

    </build>
</project><|MERGE_RESOLUTION|>--- conflicted
+++ resolved
@@ -1,199 +1,57 @@
 <?xml version="1.0"?>
-<!--
-  ~ Copyright 2015 OpenCB
-  ~
-  ~ Licensed under the Apache License, Version 2.0 (the "License");
-  ~ you may not use this file except in compliance with the License.
-  ~ You may obtain a copy of the License at
-  ~
-  ~     http://www.apache.org/licenses/LICENSE-2.0
-  ~
-  ~ Unless required by applicable law or agreed to in writing, software
-  ~ distributed under the License is distributed on an "AS IS" BASIS,
-  ~ WITHOUT WARRANTIES OR CONDITIONS OF ANY KIND, either express or implied.
-  ~ See the License for the specific language governing permissions and
-  ~ limitations under the License.
-  -->
+<!-- ~ Copyright 2015 OpenCB ~ ~ Licensed under the Apache License, Version 
+	2.0 (the "License"); ~ you may not use this file except in compliance with 
+	the License. ~ You may obtain a copy of the License at ~ ~ http://www.apache.org/licenses/LICENSE-2.0 
+	~ ~ Unless required by applicable law or agreed to in writing, software ~ 
+	distributed under the License is distributed on an "AS IS" BASIS, ~ WITHOUT 
+	WARRANTIES OR CONDITIONS OF ANY KIND, either express or implied. ~ See the 
+	License for the specific language governing permissions and ~ limitations 
+	under the License. -->
 
-<project xsi:schemaLocation="http://maven.apache.org/POM/4.0.0 http://maven.apache.org/xsd/maven-4.0.0.xsd" xmlns="http://maven.apache.org/POM/4.0.0"
-         xmlns:xsi="http://www.w3.org/2001/XMLSchema-instance">
-    <modelVersion>4.0.0</modelVersion>
+<project
+	xsi:schemaLocation="http://maven.apache.org/POM/4.0.0 http://maven.apache.org/xsd/maven-4.0.0.xsd"
+	xmlns="http://maven.apache.org/POM/4.0.0" xmlns:xsi="http://www.w3.org/2001/XMLSchema-instance">
+	<modelVersion>4.0.0</modelVersion>
 
-    <parent>
-        <groupId>org.opencb.biodata</groupId>
-        <artifactId>biodata</artifactId>
-        <version>0.5-SNAPSHOT</version>
-        <relativePath>..</relativePath>
-    </parent>
+	<parent>
+		<groupId>org.opencb.biodata</groupId>
+		<artifactId>biodata</artifactId>
+		<version>0.5-SNAPSHOT</version>
+		<relativePath>..</relativePath>
+	</parent>
 
-    <groupId>org.opencb.biodata</groupId>
-    <artifactId>biodata-models</artifactId>
-    <version>${biodata.version}</version>
+	<groupId>org.opencb.biodata</groupId>
+	<artifactId>biodata-models</artifactId>
+	<version>${biodata.version}</version>
 
-    <name>models</name>
-    <url>http://maven.apache.org</url>
+	<name>models</name>
+	<url>http://maven.apache.org</url>
 
-    <dependencies>
-        <dependency>
-            <groupId>org.opencb.commons</groupId>
-            <artifactId>commons-lib</artifactId>
-        </dependency>
-        <dependency>
-            <groupId>org.apache.commons</groupId>
-            <artifactId>commons-lang3</artifactId>
-        </dependency>
-        <dependency>
-            <groupId>com.google.protobuf</groupId>
-            <artifactId>protobuf-java</artifactId>
-        </dependency>
-        <dependency>
-            <groupId>org.slf4j</groupId>
-            <artifactId>slf4j-api</artifactId>
-        </dependency>
-        <dependency>
-            <groupId>org.apache.avro</groupId>
-            <artifactId>avro</artifactId>
-            <version>1.7.7</version>
-        </dependency>
-<<<<<<< HEAD
-        <dependency>
-            <groupId>com.github.samtools</groupId>
-            <artifactId>htsjdk</artifactId>
-            <version>1.138</version>
-        </dependency>
-        <!--
-=======
->>>>>>> 32213ff3
-        <dependency>
-            <groupId>junit</groupId>
-            <artifactId>junit</artifactId>
-        </dependency>
-    </dependencies>
-    <build>
-
-        <plugins>
-
-            <plugin>
-
-                <groupId>org.apache.avro</groupId>
-
-                <artifactId>avro-maven-plugin</artifactId>
-
-                <version>1.7.7</version>
-
-                <executions>
-
-                    <execution>
-
-                        <id>schemas</id>
-
-                        <phase>generate-sources</phase>
-
-                        <goals>
-
-                            <goal>schema</goal>
-
-                            <goal>protocol</goal>
-
-                            <goal>idl-protocol</goal>
-
-                        </goals>
-
-                        <configuration>
-
-                            <excludes>
-
-                                <exclude>**/mapred/tether/**</exclude>
-
-                            </excludes>
-                            <sourceDirectory>${project.basedir}/src/main/avro/</sourceDirectory>
-                            <outputDirectory>${project.basedir}/src/main/java/</outputDirectory>
-                            <testSourceDirectory>${project.basedir}/src/test/avro/</testSourceDirectory>
-                            <testOutputDirectory>${project.basedir}/src/test/java/</testOutputDirectory>
-
-                        </configuration>
-
-                    </execution>
-
-                </executions>
-
-            </plugin>
-
-        </plugins>
-
-        <pluginManagement>
-
-            <plugins>
-
-                <!--This plugin's configuration is used to store Eclipse m2e settings
-
-                       only. It has no influence on the Maven build itself. -->
-
-                <plugin>
-
-                    <groupId>org.eclipse.m2e</groupId>
-
-                    <artifactId>lifecycle-mapping</artifactId>
-
-                    <version>1.0.0</version>
-
-                    <configuration>
-
-                        <lifecycleMappingMetadata>
-
-                            <pluginExecutions>
-
-                                <pluginExecution>
-
-                                    <pluginExecutionFilter>
-
-                                        <groupId>
-
-                                            org.apache.avro
-
-                                        </groupId>
-
-                                        <artifactId>
-
-                                            avro-maven-plugin
-
-                                        </artifactId>
-
-                                        <versionRange>
-
-                                            [1.7.7,)
-
-                                        </versionRange>
-
-                                        <goals>
-
-                                            <goal>protocol</goal>
-
-                                            <goal>schema</goal>
-
-                                        </goals>
-
-                                    </pluginExecutionFilter>
-
-                                    <action>
-
-                                        <ignore></ignore>
-
-                                    </action>
-
-                                </pluginExecution>
-
-                            </pluginExecutions>
-
-                        </lifecycleMappingMetadata>
-
-                    </configuration>
-
-                </plugin>
-
-            </plugins>
-
-        </pluginManagement>
-
-    </build>
+	<dependencies>
+		<dependency>
+			<groupId>org.opencb.commons</groupId>
+			<artifactId>commons-lib</artifactId>
+		</dependency>
+		<dependency>
+			<groupId>org.apache.commons</groupId>
+			<artifactId>commons-lang3</artifactId>
+		</dependency>
+		<dependency>
+			<groupId>com.google.protobuf</groupId>
+			<artifactId>protobuf-java</artifactId>
+		</dependency>
+		<dependency>
+			<groupId>org.slf4j</groupId>
+			<artifactId>slf4j-api</artifactId>
+		</dependency>
+		<dependency>
+			<groupId>org.apache.avro</groupId>
+			<artifactId>avro</artifactId>
+			<version>1.7.7</version>
+		</dependency>
+		<dependency>
+			<groupId>junit</groupId>
+			<artifactId>junit</artifactId>
+		</dependency>
+	</dependencies>
 </project>